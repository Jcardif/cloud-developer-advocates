﻿### YamlMime:ProfileList
title: Cloud Advocates
description: |
  Our team's charter is to help every technologist on the planet succeed, be they students or those working in enterprises or startups. We engage in outreach to developers and others in the software ecosystem, all designed to further technical education and proficiency with the Microsoft Cloud + AI platform.
focalImage:
  src: https://developer.microsoft.com/en-us/advocates/media/bitda.png
  alt: "Developer Advocate Bit in a Red T-Shirt with Developer Advocate label."
metadata:
  title: Microsoft Cloud Advocates
  description: Trusted advisors to developer and IT professionals.
  twitterWidgets: true
  hide_bc: true
filterText: Cloud Advocates
mode: map
profiles:
- uid: advocates.aaron-powell
  name: Aaron Powell
  tagline: .NET / JavaScript / Web
  image:
    src: media/profiles/aaron-powell.png
    alt: "Aaron Powell Cloud Advocate"
  location: 
    display: Sydney, Australia
    lat: -33.8652521
    long: 151.2029634
- uid: advocates.aaron-schlesinger
  name: Aaron Schlesinger
  tagline: Linux / Containers
  image:
    src: media/profiles/aaron-schlesinger.png
    alt: "Aaron Schlesinger Cloud Developer Advocate"
  location: 
    display: Portland, OR, United States
    lat: 45.512230
    long: -122.658722
- uid: advocates.aaron-wislang
  name: Aaron Wislang
  tagline: Linux
  image:
    src: media/profiles/aaron-wislang.png
    alt: "Aaron Wislang Cloud Developer Advocate"
  location: 
    display: Toronto, Ontario, Canada
    lat: 43.712053
    long: -79.561556
- uid: advocates.abel-wang
  name: Abel Wang
  tagline: DevOps
  image:
    src: media/profiles/abel-wang.png
    alt: "Abel Wang Cloud Developer Advocate"
  location: 
    display: Redmond, Washington, United States
    lat: 47.679194
    long: -122.153322
- uid: advocates.abhishek-gupta
  name: Abhishek Gupta
  tagline: NoSQL / Kafka / Kubernetes / Open Source
  image:
    src: media/profiles/abhishek-gupta.jpg
    alt: "Abhishek Gupta Cloud Developer Advocate"
  location: 
    display: New Delhi, India
    lat: 28.6000
    long: 77.2000
- uid: advocates.adi-polak
  name: Adi Polak
  tagline: Big Data / Serverless 
  image:
    src: media/profiles/adi-polak.png
    alt: "Adi Polak Cloud Developer Advocate"
  location: 
    display: Tel Aviv, Israel
    lat: 32.081359
    long: 34.780957
- uid: advocates.alena-hall
  name: Alena Hall
  tagline: High Scale / Big Data
  image:
    src: media/profiles/alena-hall.png
    alt: "Alena Hall Cloud Developer Advocate"
  location: 
    display: Seattle, Washington, United States
    lat: 47.60621
    long: -122.33207
- uid: advocates.alvaro-videla
  name: Alvaro Videla
  tagline: RabbitMQ / Functional Programming / Architecture
  image:
    src: media/profiles/alvaro-videla.png
    alt: "Alvaro Videla Cloud Advocate"
  location: 
    display: Dübendorf, Switzerland
    lat: 47.3971
    long: 8.6180
- uid: advocates.amy-boyd
  name: Amy Boyd
  tagline: Data / AI / ML
  image:
    src: media/profiles/amy-boyd.png
    alt: "Amy Boyd Cloud Developer Advocate"
  location: 
    display: London, United Kingdom
    lat: 51.52814
    long: -0.1339
- uid: advocates.andrew-harvey
  name: Andrew Harvey
  tagline: Startups / Product / Infrastructure
  image:
    src: media/profiles/andrew-harvey.png
    alt: "Andrew Harvey – CTO in Residence, Sydney"
  location: 
    display: Sydney, NSW, Australia
    lat: -33.87188
    long: 151.20616
- uid: advocates.anthony-bartolo
  name: Anthony Bartolo
  tagline: Infrastructure / IoT / Identity Management / Security
  image:
    src: media/profiles/anthony-bartolo.png
    alt: "Anthony Bartolo Sr. Cloud Advocate"
  location: 
    display: Toronto, Ontario, Canada
    lat: 43.653226
    long: -79.3831843
- uid: advocates.april-speight
  name: April Speight
  tagline: Mixed Reality / HoloLens / Spatial Computing
  image:
    src: media/profiles/april-speight.png
    alt: "April Speight Cloud Advocate"
  location: 
    display: Beverly Hills, CA
    lat: 34.0736
    long: 118.4004
- uid: advocates.ari-bornstein
  name: Ari Bornstein
  tagline: Data / AI / ML
  image:
    src: media/profiles/ari-bornstein.png
    alt: "Ari Cloud Developer Advocate"
  location: 
    display: Tel Aviv, Israel
    lat: 32.081359
    long: 34.780957
- uid: advocates.ashley-mcnamara
  name: Ashley McNamara
  tagline: Linux
  image:
    src: media/profiles/ashley-mcnamara.png
    alt: "Ashley McNamara Cloud Developer Advocate"
  location: 
    display: Redmond, Washington, United States
    lat: 47.679194
    long: -122.153322
- uid: advocates.asim-hussain
  name: Asim Hussain
  tagline: JavaScript / Node.js / Python
  image:
    src: media/profiles/asim-hussain.png 
    alt: "Asim Hussain Cloud Developer Advocate"
  location: 
    display: Reading, United Kingdom
    lat: 51.458046
    long: -1.012501
- uid: advocates.aysegul-yonet
  name: Ayşegül Yönet
  tagline: Mixed Reality / HoloLens / JavaScript / WebXR
  image:
    src: media/profiles/aysegul-yonet.jpg
    alt: "Ayşegül Yönet Cloud Advocate"
  location: 
    display: San Francisco, CA
    lat: 37.7958
    long: 122.3938
- uid: advocates.bernd-verst
  name: Bernd Verst
  tagline: Linux / Containers / Python
  image:
    src: media/profiles/bernd-verst.png 
    alt: "Bernd Verst Cloud Developer Advocate"
  location: 
    display: Redmond, Washington, United States
    lat: 47.679194
    long: -122.153322
- uid: advocates.brandon-minnick
  name: Brandon Minnick
  tagline: Xamarin, .NET, C#, Mobile
  image:
    src: media/profiles/brandon-minnick.png
    alt: "Brandon Minnick Cloud Developer Advocate"
  location: 
    display: San Francisco, California, United States
    lat: 37.815141999999994
    long: -122.518271
- uid: advocates.brian-benz
  name: Brian Benz
  tagline: Java
  image:
    src: media/profiles/brian-benz.png 
    alt: "Brian Benz Cloud Developer Advocate"
  location: 
    display: Las Vegas, Nevada, United States
    lat: 36.23005
    long: -115.544269
- uid: advocates.brian-clark
  name: Brian Clark
  tagline: JavaScript / Node.js / Python
  image:
    src: media/profiles/brian-clark.png
    alt: "Brian Clark Cloud Developer Advocate"
  location: 
    display: Winter Garden, Florida, United States
    lat: 28.554713
    long: -81.623445
- uid: advocates.brian-ketelsen
  name: Brian Ketelsen
  tagline: Linux
  image:
    src: media/profiles/brian-ketelsen.png
    alt: "Brian Ketelsen Cloud Developer Advocate"
  location: 
    display: Land O' Lakes, Florida, United States
    lat: 28.222353
    long: -82.47148
- uid: advocates.burke-holland
  name: Burke Holland
  tagline: JavaScript / Node.js
  image:
    src: media/profiles/burke-holland.png
    alt: "Burke Holland Cloud Developer Advocate"
  location: 
    display: Franklin, TN, USA
    lat: 35.925064
    long: -86.868889
- uid: advocates.cassie-breviu
  name: Cassie Breviu
  tagline: .NET / ML / Spatial (AR/VR)
  image:
    src: media/profiles/cassie-breviu.png
    alt: "Cassie Breviu Cloud Advocate"
  location: 
    display: Minneapolis, Minnesota, United States
    lat: 44.9778
    long: -93.2650
- uid: advocates.cecil-phillip
  name: Cecil Phillip
  tagline: .NET 
  image:
    src: media/profiles/cecil-phillip.png
    alt: "Cecil Phillip Cloud Developer Advocate"
  location: 
    display: Plantation, Florida, United States
    lat: 26.1267513
    long: -80.2989968
- uid: advocates.chloe-condon
  name: Chloe Condon
  tagline: Python / JavaScript / Android
  image:
    src: media/profiles/chloe-condon.png
    alt: "Chloe Condon Advocate profile pic"
  location: 
    display: San Francisco, CA
    lat: 37.760999
    long: -122.427065
- uid: advocates.chris-noring
  name: Chris Noring
  tagline: Web / Azure / JavaScript
  image:
    src: media/profiles/chris-noring.png
    alt: "Chris Noring Cloud Developer Advocate"
  location: 
    display: London, United Kingdom
    lat: 51.52814
    long: -0.1339
- uid: advocates.chris-nwamba
  name: Chris Nwamba
  tagline: JavaScript / Node.js
  image:
    src: media/profiles/chris-nwamba.jpg
    alt: "Chris Nwamba Cloud Advocate"
  location: 
    display: Lagos, Nigeria
    lat: 6.524379
    long: 3.379206
- uid: advocates.christina-warren
  name: Christina Warren
  tagline: HTML
  image:
    src: media/profiles/christina-warren.png
    alt: "Christina Warren Cloud Developer Advocate"
  location: 
    display: Redmond, Washington, United States
    lat: 47.679194
    long: -122.153322
- uid: advocates.christopher-maneu
  name: Christopher Maneu
  tagline: IoT / Cloud Dev
  image:
    src: media/profiles/christopher-maneu.png 
    alt: "Christopher Maneu Cloud Developer Advocate"
  location: 
    display: Paris, France
    lat: 48.833968 
    long: 2.265598
- uid: advocates.cynthia-zanoni
  name: Cynthia Zanoni
  tagline: Diversity & Inclusion, JavaScript, Web
  image:
    src: media/profiles/cynthia-zanoni.jpg
    alt: "Cynthia Zanoni Cloud Advocate Program Manager"
  location: 
    display: São Paulo, Brazil
    lat: -23.533773
    long: -46.625290
- uid: advocates.damian-brady
  name: Damian Brady
  tagline: DevOps
  image:
    src: media/profiles/damian-brady.png
    alt: "Damian Brady Cloud Advocate"
  location: 
    display: Byron Bay, Australia
    lat: -28.647400
    long: 153.602000
- uid: advocates.dave-glover
  name: Dave Glover
  tagline: IoT and Cloud
  image:
    src: media/profiles/dave-glover.png
    alt: "Dave Glover Cloud Developer Advocate"
  location: 
    display: Sydney, Australia
    lat: -33.8652521
    long: 151.2029634
- uid: advocates.david-blank-edelman
  name: David N. Blank-Edelman
  tagline: SRE
  image:
    src: media/profiles/david-blank-edelman.png
    alt: "David Blank-Edelman Cloud Ops Advocate"
  location: 
    display: Somerville, Massachusetts, United States
    lat: 42.3875968
    long: -71.0994968
- uid: advocates.david-smith
  name: David Smith
  tagline: AI / Data Science / R
  image:
    src: media/profiles/david-smith.png
    alt: "David Smith Cloud Developer Advocate"
  location: 
    display: Chicago, IL, USA
    lat: 41.881832
    long: -87.623177
- uid: advocates.davis-joseph
  name: Davis Joseph
  tagline: Intern
  image:
    src: media/profiles/davis-joseph.png
    alt: "Davis Joseph Cloud Advocate PM Intern"
  location: 
    display: Bloomington, Indiana, USA
    lat: 39.117340
    long: -86.507530
- uid: advocates.dean-bryen
  name: Dean Bryen
  tagline: Serverless, Devops, Node.js
  image:
    src: media/profiles/dean-bryen.png
    alt: "Dean Bryen - Cloud Developer Advocate"
  location: 
    display: London, United Kingdom
    lat: 51.508530
    long: -0.076132
- uid: advocates.dmitry-soshnikov
  name: Dmitry Soshnikov
  tagline: AI / ML / Python / F# / Students / K-12
  image:
    src: media/profiles/dmitry-soshnikov.png
    alt: "Dmitry Soshnikov Cloud Developer Advocate"
  location: 
    display: Moscow, Russia
    lat: 55.751244
    long: 37.618423
- uid: advocates.donovan-brown
  name: Donovan Brown
  tagline: DevOps
  image:
    src: media/profiles/donovan-brown.png 
    alt: "Donovan Brown Cloud Developer Advocate"
  location: 
    display: Spring, Texas, US
    lat: 30.08453
    long: -95.41929
- uid: advocates.duncan-davidson
  name: Duncan Davidson
  tagline: Architecture / Startups / Product / Engineering
  image:
    src: media/profiles/duncan-davidson.png
    alt: "Duncan Davidson, CTO in Residence"
  location: 
    display: Berlin, Germany
    lat: 52.516875
    long: 13.390384
- uid: advocates.emily-freeman
  name: Emily Freeman
  tagline: DevOps
  image:
    src: media/profiles/emily-freeman.png
    alt: "Emily Freeman Cloud Developer Advocate"
  location: 
    display: Denver, Colorado, United States
    lat: 39.7392
    long: -104.9903
- uid: advocates.em-lazerwalker
  name: Em Lazer-Walker
  tagline: Games / Mobile / JavaScript / IoT / Mixed Reality / HoloLens
  image:
    src: media/profiles/em-lazerwalker.png
    alt: "Em Lazer-Walker - Cloud Advocate"
  location: 
    display: Toronto, Ontario, Canada
    lat: 43.647664
    long: -79.3802294
- uid: advocates.erik-st-martin
  name: Erik St. Martin
  tagline: Linux
  image:
    src: media/profiles/erik-st-martin.png
    alt: "Erik St. Martin Cloud Developer Advocate"
  location: 
    display: Land O' Lakes, Florida, United States
    lat: 28.222353
    long: -82.47148
- uid: advocates.francesca-lazzeri
  name: Francesca Lazzeri
  tagline: Data Science / Machine Learning / Artificial Intelligence / Big Data
  image:
    src: media/profiles/francesca-lazzeri.png
    alt: "Francesca Lazzeri Cloud Developer Advocate"
  location: 
    display: Boston, MA, USA
    lat: 42.3601
    long: -71.1209
- uid: advocates.frank-boucher
  name: Frank Boucher
  tagline: Development / DevOps / Serverless
  image:
    src: media/profiles/frank-boucher.png
    alt: "Frank Boucher - Cloud Advocate"
  location: 
    display: Montreal, Quebec, Canada
    lat: 45.5017
    long: -73.5673
- uid: advocates.frank-denbow
  name: Frank Denbow
  tagline: Startup Advocate - New York
  image:
    src: media/profiles/frank-denbow.jpeg
    alt: "Frank Denbow Startup Advocate"
  location: 
    display: Brooklyn, NY
    lat: 40.67417
    long: -74.025653
- uid: advocates.glaucia-lemos
  name: Glaucia Lemos
  tagline: JavaScript / Node.js / A.I
  image:
    src: media/profiles/glaucia-lemos.png
    alt: "Glaucia Lemos Regional Cloud Advocate"
  location: 
    display: Rio de Janeiro, Brazil
    lat: -22.904491
    long: -43.190777
- uid: advocates.gustavo-cordido
  name: Gustavo Cordido
  tagline: Intern / AI / ML / Python
  image:
    src: media/profiles/gustavo-cordido.jpeg
    alt: "Gustavo Cordido Software Engineering Intern"
  location: 
    display: Miramar, FL
    lat: 25.97889
    long: -80.282501
- uid: advocates.henk-boelman
  name: Henk Boelman
  tagline: AI / ML / Azure / DevOps
  image:
    src: media/profiles/henk-boelman.png
    alt: "Henk Boelman"
  location: 
    display: Driebergen, The Netherlands
    lat: 52.0483174
    long: 5.2686323
- uid: advocates.jan-schenk
  name: Jan Schenk
  tagline: Diversity & Inclusion, Linux
  image:
    src: media/profiles/jan-schenk.png
    alt: "Jan Schenk Cloud Developer Advocate"
  location: 
    display: Reading, United Kingdom
    lat: 48.1364098
    long: 11.5775404
- uid: advocates.jasmine-greenaway
  name: Jasmine Greenaway
  tagline: .NET
  image:
    src: media/profiles/jasmine-greenaway.jpg
    alt: "Jasmine Greenaway Cloud Developer Advocate"
  location: 
    display: Brooklyn,  New York, United States
    lat: 40.67417
    long: -74.025653
- uid: advocates.jahand
  name: Jason Hand
  tagline: DevOps
  image:
    src: media/profiles/jahand.jpg
    alt: "Jason Hand Cloud Advocate"
  location: 
    display: Erie, Colorado, United States
    lat: 40.0503
    long: -105.0500
- uid: advocates.jay-gordon
  name: Jay Gordon
  tagline: Linux
  image:
    src: media/profiles/jay-gordon.png
    alt: "Jay Gordon Cloud Advocate"
  location: 
    display: New York, New York, United States
    lat: 40.703830518
    long: -74.005666644
- uid: advocates.jeff-sandquist
  name: Jeff Sandquist
  tagline: Change invigorates the soul
  image:
    src: media/profiles/jeff-sandquist.png
    alt: "Jeff Sandquist GM Cloud Developer Relations"
  location: 
    display: Redmond, Washington, United States
    lat: 47.679194
    long: -122.153322
- uid: advocates.jen-looper
  name: Jen Looper
  tagline: Vue / JavaScript
  image:
    src: media/profiles/jen-looper.png
    alt: "Jen Looper - Cloud Advocate Lead"
  location: 
    display: Wellesley, Massachusetts, United States
    lat: 42.310593
    long: -71.27621
- uid: advocates.jeramiah-dooley
  name: Jeramiah Dooley
  tagline: Operations / Platforms
  image:
    src: media/profiles/jeramiah-dooley.png
    alt: "Jeramiah Dooley Cloud Operations Advocate"
  location: 
    display: Charlotte, NC, United States
    lat: 35.2270869
    long: -80.8431267
- uid: advocates.jeremy-likness
  name: Jeremy Likness
  tagline: .NET
  image:
    src: media/profiles/jeremy-likness.png
    alt: "Jeremy Likness Cloud Developer Advocate"
  location: 
    display: Monroe, Washington, United States
    lat: 47.85239
    long: -121.9815
- uid: advocates.jessica-deen
  name: Jessica Deen
  tagline: Linux / Open Source
  image:
    src: media/profiles/jessica-deen.png
    alt: "Jessica Deen Cloud Developer Advocate"
  location: 
    display: Morgan Hill, CA, USA
    lat: 37.191441
    long: -121.435883
- uid: advocates.jim-bennett
  name: Jim Bennett
  tagline: Xamarin
  image:
    src: media/profiles/jim-bennett.png
    alt: "Jim Bennett Cloud Developer Advocate"
  location: 
    display: Redmond, Washington, United States
    lat: 47.679194
    long: -122.153322
- uid: advocates.john-papa
  name: John Papa
  tagline: JavaScript / Node.js / Web
  image:
    src: media/profiles/john-papa.png
    alt: "John Papa Cloud Developer Advocate"
  location: 
    display: Orlando, Florida, United States
    lat: 28.5029917
    long: -81.5538575
- uid: advocates.julien-dubois
  name: Julien Dubois
  tagline: Java
  image:
    src: media/profiles/julien-dubois.jpg 
    alt: "Julien Dubois Cloud Advocate"
  location: 
    display: Suresnes, France
    lat: 48.8712
    long: 2.22707
- uid: advocates.justin-yoo
  name: Justin Yoo
  tagline: .NET / DevOps / Serverless / Messaging
  image:
    src: media/profiles/justin-yoo.png 
    alt: "Justin Yoo Cloud Advocate"
  location: 
    display: Melbourne, Australia
    lat: -37.9722342
    long: 144.7729572
- uid: advocates.laurent-bugnion
  name: Laurent Bugnion
  tagline: .NET / Xamarin
  image:
    src: media/profiles/laurent-bugnion.png 
    alt: "Laurent Bugnion Cloud Developer Advocate"
  location: 
    display: Wallisellen, Bülach, Switzerland
    lat: 47.417478
    long: 8.58175
- uid: advocates.lims-wang
  name: Lims Wang
  tagline: Startups / Product Management/ Architecture
  image:
    src: media/profiles/lims-wang.jpg
    alt: "Limswang, CTO-in-Residence, Startup Advocacy Beijing"
  location: 
    display: Beijing, China
    lat: 39.9799903172
    long: 116.3102397268
- uid: advocates.lucas-santos
  name: Lucas Santos
  tagline: Kubernetes / Containers / Docker / JavaScript / Node.js / TypeScript
  image:
    src: media/profiles/lucas-santos.png
    alt: "Lucas Santos Cloud Advocate"
  location: 
    display: Santo André, São Paulo
    lat: -23.7103031
    long: -46.4928907
- uid: advocates.madoka-chiyoda
  name: Madoka Chiyoda
  tagline: Mixed Reality / HoloLens / C# / Conversational AI / (Manga)
  image:
    src: media/profiles/madoka-chiyoda.jpg
    alt: "Madoka Chiyoda Cloud Developer Advocate"
  location: 
    display: Minato-ku Tokyo, Japan
    lat: 35.626610
    long: 139.740982
- uid: advocates.matthew-soucoup
  name: Matthew Soucoup
  tagline: .NET / Xamarin
  image:
    src: media/profiles/matthew-soucoup.png
    alt: "Matthew Soucoup Cloud Developer Advocate"
  location: 
    display: Seattle, WA, USA
    lat: 47.60621
    long: -122.33207
- uid: advocates.maxime-rouiller
  name: Maxime Rouiller
  tagline: .NET / Serverless / Durable Functions
  image:
    src: media/profiles/maxime-rouiller.png
    alt: "Maxime Rouiller Cloud Advocate"
  location: 
    display: Montréal, Québec, Canada
    lat: 45.5017
    long: -73.5673
- uid: advocates.mike-james
  name: Mike James
  tagline: Xamarin
  image:
    src: media/profiles/mike-james.png
    alt: "Mike James Cloud Developer Advocate"
  location: 
    display: London, United Kingodom
    lat: 51.5218
    long: 0.0839
- uid: advocates.muniraju-pulipalyam
  name: Muniraju Pulipalyam
  tagline: Windows / AI/ML / Cloud Hyper-Scale / IoT
  image:
    src: media/profiles/munipuli.png
    alt: "Muniraju Pulipalyam CTO-in-Residence"
  location: 
    display: Bangalore, India
    lat: 12.96697
    long: 77.58728
- uid: advocates.nina-zakharenko
  name: Nina Zakharenko
  tagline: Python
  image:
    src: media/profiles/nina-zakharenko.png
    alt: "Nina Zakharenko Cloud Developer Advocate"
  location: 
    display: Portland, Oregon, United States
    lat: 45.512794
    long: -122.679565
- uid: advocates.patrick-chanezon
  name: Patrick Chanezon
  tagline: Containers
  image:
    src: media/profiles/patrick-chanezon.png
    alt: "Patrick Chanezon Cloud Advocate"
  location: 
    display: San Francisco, California, United States
    lat: 37.815141999999994
    long: -122.518271
- uid: advocates.paul-decarlo
  name: Paul DeCarlo
  tagline: IoT
  image:
    src: media/profiles/paul-decarlo.png
    alt: "Paul DeCarlo Cloud Developer Advocate"
  location: 
    display: Houston, Texas, US
    lat: 29.726948
    long: -95.609268
- uid: advocates.penina-weiss
  name: Penina Weiss
  tagline: Architecture / Azure / Engineering Management
  image:
    src: media/profiles/penina-weiss.png
    alt: "Penina Weiss Cloud Developer Advocate"
  location: 
    display: Tel Aviv, Israel
    lat: 32.081359
    long: 34.780957
- uid: advocates.phoummala-schmitt
  name: Phoummala Schmitt
  tagline: IT Infrastructure / Operations 
  image:
    src: media/profiles/phoummala-schmitt.png
    alt: "Phoummala Schmitt Cloud Operations Advocate"
  location: 
    display: Harrisburg, Pennsylvania, United States
    lat: 40.2731911
    long: -76.8867008
- uid: advocates.pierre-roman
  name: Pierre Roman
  tagline: Infrastructure / Azure / IaaS / Hybrid / Operations / IT Pro
  image:
    src: media/profiles/Pierre-Roman.jpg
    alt: "Pierre Roman Senior Cloud Advocate"
  location: 
    display: Ottawa, Ontario, Canada
    lat: 45.42178
    long: -75.69119
- uid: advocates.rick-claus
  name: Rick Claus
  tagline: Azure / IaaS / Windows Server / On-Prem / IT Pro
  image:
    src: media/profiles/rick-claus.png 
    alt: "Rick Claus Cloud Advocate"
  location: 
    display: Redmond, Washington, United States
    lat: 47.645171
    long: -122.130696
- uid: advocates.rong-yu
  name: Rong Yu
  tagline: Startups / Product Management/ Architecture
  image:
    src: media/profiles/rong-yu.png
    alt: "Rong Yu, CTO-in-Residence, Startup Advocacy Shanghai"
  location: 
    display: Shanghai, China
    lat: 31.2303904
    long: 121.4737021
- uid: advocates.ruth-yakubu
  name: Ruth Yakubu
  tagline: Java / AI / Data
  image:
    src: media/profiles/ruth-yakubu.png
    alt: "Ruth Yakubu Cloud Developer Advocate"
  location: 
    display: New York, New York, United States
    lat: 40.770425
    long: -74.404626
- uid: advocates.ryan-levick
  name: Ryan Levick
  tagline: Rust / Functional Programming / JavaScript/TypeScript / Architecture
  image:
    src: media/profiles/ryan-levick.jpg
    alt: "Ryan Levick, Cloud Advocate"
  location: 
    display: Berlin, Germany
    lat: 52.515816
    long: 13.45429
- uid: advocates.sandra-ahlgrimm
  name: Sandra Ahlgrimm
  tagline: Container / Java / DevOps
  image:
    src: media/profiles/sandra-ahlgrimm.png
    alt: "Sandra Ahlgrimm Cloud Developer Advocate"
  location: 
    display: Berlin, Germany
    lat: 52.515816
    long: 13.45429
- uid: advocates.sarah-lean
  name: Sarah Lean
  tagline: Azure / IaaS / Windows Server / On-Prem / IT Pro
  image:
    src: media/profiles/sarah-lean.png 
    alt: "Sarah Lean Cloud Advocate"
  location: 
    display: Glasgow, Scotland, United Kingdom
    lat: 55.864239
    long: -4.251806
- uid: advocates.scott-cate
  name: Scott Cate
  tagline: .NET
  image:
    src: media/profiles/scott-cate.png
    alt: "Scott Cate Cloud Developer Advocate"
  location: 
    display: West Palm Beach, Florida, United States
    lat: 26.758461
    long: -80.226609
- uid: advocates.scott-coulton
  name: Scott Coulton
  tagline: Linux / Containers / Kubernetes
  image:
    src: media/profiles/scott-coulton.png
    alt: "Scott Coulton Cloud Developer Advocate"
  location: 
    display: Sydney, Australia
    lat: -33.8652521
    long: 151.2029634
- uid: advocates.seth-juarez
  name: Seth Juarez
  tagline: AI / ML / Quantum / Emerging
  image:
    src: media/profiles/seth-juarez.png 
    alt: "Seth Juarez Cloud Developer Advocate"
  location: 
    display: Redmond, Washington, United States
    lat: 47.679194
    long: -122.153322
- uid: advocates.shayne-boyer
  name: Shayne Boyer
  tagline: .NET
  image:
    src: media/profiles/shayne-boyer.png
    alt: "Shayne Boyer Cloud Developer Advocate"
  location: 
    display: DeLand, Florida, United States
    lat: 29.022108
    long: -81.312887
- uid: advocates.shmuela-jacobs
  name: Shmuela Jacobs
  tagline: JavaScript / Web
  image:
    src: media/profiles/shmuela-jacobs.png
    alt: "Shmuela Jacobs Cloud Advocate"
  location: 
    display: Tel Aviv, Israel
    lat: 32.081359
    long: 34.780957
- uid: advocates.simona-cotin
  name: Simona Cotin
  tagline: JavaScript / Node.js / Python
  image:
    src: media/profiles/simona-cotin.png 
    alt: "Simona Cotin Cloud Developer Advocate"
  location: 
    display: Reading, United Kingdom
    lat: 51.458046
    long: -1.012501
- uid: advocates.sonia-cuff
  name: Sonia Cuff
  tagline: IT Infrastructure / Operations / IT Pro / Azure   
  image:
    src: media/profiles/sonia-cuff.png
    alt: "Sonia Cuff Cloud Operations Advocate"
  location: 
    display: Brisbane, Queensland, Australia
    lat: -27.47126
    long: 153.02385
- uid: advocates.steven-murawski
  name: Steven Murawski
  tagline: DevOps
  image:
    src: media/profiles/steven-murawski.png 
    alt: "Steven Murawski Cloud Developer Advocate"
  location: 
    display: Oconomowoc, Wisconsin, United States
    lat: 43.107377
    long: -88.543443
- uid: advocates.tania-allard
  name: Tania Allard
  tagline: Data Science / ML / Research engineering / MLOps
  image:
    src: media/profiles/tania-allard.jpg
    alt: "Tania Allard Developer Advocate"
  location: 
    display: Manchester, United Kingdom
    lat: 53.483959
    long: -2.244644
- uid: advocates.thomas-lewis
  name: Thomas Lewis
  tagline: Mixed Reality / HoloLens
  image:
    src: media/profiles/thomas-lewis.png
    alt: "Thomas Lewis Cloud Advocate"
  location: 
    display: Seattle, WA
    lat: 47.6062
    long: 122.3321
- uid: advocates.thomas-maurer
  name: Thomas Maurer
  tagline: Azure / Azure Stack / Windows Server / IT Pro
  image:
    src: media/profiles/thomas-maurer.png 
    alt: "Thomas Maurer Cloud Advocate"
  location: 
    display: Basel, Switzerland
    lat: 47.55734
    long: 7.58741
- uid: advocates.tierney-cyren
  name: Tierney Cyren
  tagline: Node.js / JavaScript / Automation / Security
  image:
    src: media/profiles/tierney-cyren.png
    alt: "Tierney Cyren Cloud Developer Advocate"
  location: 
    display: Brooklyn, New York, United States
    lat: 40.6782
    long: -73.9442
- uid: advocates.todd-anglin
  name: Todd Anglin
  tagline: Web / Mobile Development
  image:
    src: media/profiles/todd-anglin.png
    alt: "Todd Anglin Cloud Advocate"
  location: 
    display: The Woodlands, Texas, United States
    lat: 30.168403
    long: -95.558956
  twitter: toddanglin
- uid: advocates.tomomi-imura
  name: Tomomi Imura
  tagline: JavaScript / UX
  image:
    src: media/profiles/tomomi-imura.jpg
    alt: "Tomomi Imura Cloud Advocate"
  location: 
    display: San Francisco, California, United States
<<<<<<< HEAD
    lat: 37.773972
    long: -122.431297
=======
    lat: 37.7958
    long: 122.3938
>>>>>>> 5f59c2ab
- uid: advocates.vadim-karpusenko
  name: Vadim Karpusenko
  tagline: HPC / AI / ML / DL
  image:
    src: media/profiles/vadim-karpusenko.png
    alt: "Vadim Karpusenko Cloud Developer Advocate"
  location: 
    display: Redmond, Washington, United States
    lat: 47.679194
    long: -122.153322
- uid: advocates.wassim-chegham
  name: Wassim Chegham
  tagline: Node.js / JavaScript / Web
  image:
    src: media/profiles/wassim-chegham.jpeg 
    alt: "Wassim Chegham Cloud Advocate"
  location: 
    display: Paris, France
    lat: 48.8566
    long: 2.3522
- uid: advocates.yohan-lasorsa
  name: Yohan Lasorsa
  tagline: JavaScript / Node.js / Web / Mobile
  image:
    src: media/profiles/yohan-lasorsa.png 
    alt: "Yohan Lasorsa Cloud Developer Advocate"
  location: 
    display: Grenoble, France
    lat: 45.186494
    long: 5.726626
- uid: advocates.yoshio-terada
  name: Yoshio Terada
  tagline: Java
  image:
    src: media/profiles/yoshio-terada.png
    alt: "Yoshio Terada Cloud Developer Advocate"
  location: 
    display: Minato-ku Tokyo, Japan
    lat: 35.626610
    long: 139.740982
- uid: advocates.zachary-deptawa
  name: Zachary Deptawa
  tagline: Linux
  image:
    src: media/profiles/zachary-deptawa.png
    alt: "Zachary Deptawa Cloud Developer Advocate"
  location: 
    display: San Antonio, Texas, United States
    lat: 29.486311
    long: -98.872145
<|MERGE_RESOLUTION|>--- conflicted
+++ resolved
@@ -962,13 +962,8 @@
     alt: "Tomomi Imura Cloud Advocate"
   location: 
     display: San Francisco, California, United States
-<<<<<<< HEAD
     lat: 37.773972
     long: -122.431297
-=======
-    lat: 37.7958
-    long: 122.3938
->>>>>>> 5f59c2ab
 - uid: advocates.vadim-karpusenko
   name: Vadim Karpusenko
   tagline: HPC / AI / ML / DL
@@ -1018,4 +1013,4 @@
   location: 
     display: San Antonio, Texas, United States
     lat: 29.486311
-    long: -98.872145
+    long: -98.872145