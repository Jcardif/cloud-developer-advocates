### YamlMime:Profile
uid: advocates.gustavo-cordido
name: Gustavo Cordido
metadata:
  title: Gustavo Cordido - Software Engineering Intern
  description: Home page for Gustavo Cordido, a Microsoft Software Engineering Intern
remarks: |
  ## Bio
  I am a senior at Florida International University pursuing a BS in Computer Science. I am originally from Venezuela, and arrived to the U.S. in 2015.
  I am passionate about problem solving and automation for social improvement. I have been researching and learning new AI and Machine Learning techniques in hopes of using it to encourage social development for the past two years. 
  Outside of tech, my hobby is cooking! I love experimenting with new ingredients and trying new cuisines. I am also a big futbol fan, hoping my country will finally make it to a World Cup.
  
  ## Skills
  * Python
  * Machine Learning
  * AI
  * Mathematics

tagline: Intern / AI / ML / Python

image:
  alt: "Gustavo Cordido Software Engineering Intern"
  src: media/profiles/gustavo-cordido.jpeg

connect:
  - title: Twitter
    url: https://twitter.com/gcordidoa
  - title: LinkedIn
<<<<<<< HEAD
    url: https://linkedin.com/in/gcordidoa
=======
    url: https://www.linkedin.com/in/gcordidoa
>>>>>>> 4525d06e

location:
  display: Miramar, FL
  lat: 25.97889
  long: -80.282501<|MERGE_RESOLUTION|>--- conflicted
+++ resolved
@@ -26,11 +26,7 @@
   - title: Twitter
     url: https://twitter.com/gcordidoa
   - title: LinkedIn
-<<<<<<< HEAD
-    url: https://linkedin.com/in/gcordidoa
-=======
     url: https://www.linkedin.com/in/gcordidoa
->>>>>>> 4525d06e
 
 location:
   display: Miramar, FL
